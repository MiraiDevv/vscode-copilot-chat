/*---------------------------------------------------------------------------------------------
 *  Copyright (c) Microsoft Corporation. All rights reserved.
 *  Licensed under the MIT License. See License.txt in the project root for license information.
 *--------------------------------------------------------------------------------------------*/

import type { ConfigurationChangeEvent, ConfigurationScope } from 'vscode';
import { createServiceIdentifier } from '../../../util/common/services';
import { BugIndicatingError } from '../../../util/vs/base/common/errors';
import { Emitter, Event } from '../../../util/vs/base/common/event';
import { StringSHA1 } from '../../../util/vs/base/common/hash';
import { Disposable } from '../../../util/vs/base/common/lifecycle';
import * as objects from '../../../util/vs/base/common/objects';
import { IObservable, observableFromEventOpts } from '../../../util/vs/base/common/observable';
import * as types from '../../../util/vs/base/common/types';
import { ICopilotTokenStore } from '../../authentication/common/copilotTokenStore';
import { isPreRelease, packageJson } from '../../env/common/packagejson';
import * as xtabPromptOptions from '../../inlineEdits/common/dataTypes/xtabPromptOptions';
import { ResponseProcessor } from '../../inlineEdits/common/responseProcessor';
import { AlternativeNotebookFormat } from '../../notebook/common/alternativeContentFormat';
import { IExperimentationService } from '../../telemetry/common/nullExperimentationService';
import { IValidator, vBoolean, vString } from './validator';

export const CopilotConfigPrefix = 'github.copilot';

export const IConfigurationService = createServiceIdentifier<IConfigurationService>('IConfigurationService');

export type ExperimentBasedConfigType = boolean | number | (string | undefined);

export interface InspectConfigResult<T> {

	/**
	 * The default value which is used when no other value is defined
	 */
	defaultValue?: T;

	/**
	 * The global or installation-wide value.
	 */
	globalValue?: T;

	/**
	 * The workspace-specific value.
	 */
	workspaceValue?: T;

	/**
	 * The workspace-folder-specific value.
	 */
	workspaceFolderValue?: T;

	/**
	 * Language specific default value when this configuration value is created for a {@link ConfigurationScope language scope}.
	 */
	defaultLanguageValue?: T;

	/**
	 * Language specific global value when this configuration value is created for a {@link ConfigurationScope language scope}.
	 */
	globalLanguageValue?: T;

	/**
	 * Language specific workspace value when this configuration value is created for a {@link ConfigurationScope language scope}.
	 */
	workspaceLanguageValue?: T;

	/**
	 * Language specific workspace-folder value when this configuration value is created for a {@link ConfigurationScope language scope}.
	 */
	workspaceFolderLanguageValue?: T;

	/**
	 * All language identifiers for which this configuration is defined.
	 */
	languageIds?: string[];
}

export interface IConfigurationService {

	readonly _serviceBrand: undefined;

	/**
	 * Gets user configuration for a key from vscode (which if not defined, pulls default value from package.json).
	 * If not defined, returns the default value.
	 *
	 * @remark For object values, the user config will replace the default config.
	 */
	getConfig<T>(key: Config<T>, scope?: ConfigurationScope): T;

	/**
	 * Gets an observable for the configuration of a key from vscode (which if not defined, pulls default value from package.json).
	 * If not defined, returns the default value.
	 *
	 * @remark For object values, the user config will replace the default config.
	 */
	getConfigObservable<T>(key: Config<T>): IObservable<T>;

	/**
	 * Retrieve all information about a configuration setting. A configuration value
	 * often consists of a *default* value, a global or installation-wide value,
	 * a workspace-specific value and folder-specific value
	 * @param configKey The config key to look up
	 * @returns Information about a configuration setting or `undefined`.
	 */
	inspectConfig<T>(key: BaseConfig<T>, scope?: ConfigurationScope): InspectConfigResult<T> | undefined;

	/**
	 * Checks if the key is configured by the user in any of the configuration scopes.
	 */
	isConfigured<T>(key: BaseConfig<T>, scope?: ConfigurationScope): boolean;

	/**
	 * Proxies vscode.workspace.getConfiguration to allow getting a configuration value that is not in the Copilot namespace.
	 * @param configKey The config key to look up
	 */
	getNonExtensionConfig<T>(configKey: string): T | undefined;

	/**
	 * Sets user configuration for a key in vscode.
	 */
	setConfig<T>(key: BaseConfig<T>, value: T): Thenable<void>;

	/**
	 * Gets user configuration for a key from vscode (which if not defined, pulls default value from package.json).
	 * If not defined, returns the experimentation based value or falls back to the default value.
	 *
	 * @remark For object values, the user config will replace the default config.
	 */
	getExperimentBasedConfig<T extends ExperimentBasedConfigType>(key: ExperimentBasedConfig<T>, experimentationService: IExperimentationService, scope?: ConfigurationScope): T;

	/**
	 * Gets the observable of a user configuration for a key from vscode (which if not defined, pulls default value from package.json).
	 * If not defined, returns the experimentation based value or falls back to the default value.
	 *
	 * @remark For object values, the user config will replace the default config.
	 */
	getExperimentBasedConfigObservable<T extends ExperimentBasedConfigType>(key: ExperimentBasedConfig<T>, experimentationService: IExperimentationService): IObservable<T>;

	/**
	 * For object values, the user config will be mixed in with the default config.
	 */
	getConfigMixedWithDefaults<T>(key: Config<T>): T;

	getDefaultValue<T>(key: Config<T>): T;
	getDefaultValue<T extends ExperimentBasedConfigType>(key: ExperimentBasedConfig<T>): T;

	/**
	 * Emitted whenever a configuration value changes.
	 * This emits for all changes, not just changes to the Copilot settings.
	 */
	onDidChangeConfiguration: Event<ConfigurationChangeEvent>;

	dumpConfig(): { [key: string]: string };
}



export abstract class AbstractConfigurationService extends Disposable implements IConfigurationService {
	declare readonly _serviceBrand: undefined;

	protected _onDidChangeConfiguration = this._register(new Emitter<ConfigurationChangeEvent>());
	readonly onDidChangeConfiguration = this._onDidChangeConfiguration.event;

	protected _isInternal: boolean = false;
	protected _isTeamMember: boolean = false;
	private _teamMemberUsername: string | undefined = undefined;

	constructor(copilotTokenStore?: ICopilotTokenStore) {
		super();
		if (copilotTokenStore) {
			this._register(copilotTokenStore.onDidStoreUpdate(() => {
				const isTeamMember = !!copilotTokenStore.copilotToken?.isVscodeTeamMember;
				this._setUserInfo({
					isInternal: !!copilotTokenStore.copilotToken?.isInternal,
					isTeamMember,
					teamMemberUsername: isTeamMember ? copilotTokenStore.copilotToken?.username : undefined
				});
			}));
		}
	}

	getConfigMixedWithDefaults<T>(key: Config<T>): T {
		if (key.options?.valueIgnoredForExternals && !this._isInternal) {
			return this.getDefaultValue(key);
		}

		const userValue = this.getConfig(key);

		// if user doesn't override the setting, return the default
		if (userValue === undefined) {
			return this.getDefaultValue(key);
		}

		// if user overrides the setting and the setting is an object, combine default with user value, with the preference to user settings
		if (types.isObject(userValue) && types.isObject(key.defaultValue)) {
			// If default is an object apply the default and then apply the setting
			return { ...key.defaultValue, ...userValue };
		}

		return userValue;
	}

	public getDefaultValue<T>(key: BaseConfig<T>): T {
		if (ConfigValueValidators.isDefaultValueWithTeamAndInternalValue(key.defaultValue)) {
			return this._isUsingTeamDefault(key)
				? key.defaultValue.teamDefaultValue
				: this._isInternal
					? key.defaultValue.internalDefaultValue
					: key.defaultValue.defaultValue;
		}
		if (ConfigValueValidators.isDefaultValueWithTeamValue(key.defaultValue)) {
			return this._isUsingTeamDefault(key) ? key.defaultValue.teamDefaultValue : key.defaultValue.defaultValue;
		}
		return key.defaultValue;
	}

	private _setUserInfo(userInfo: { isInternal: boolean; isTeamMember: boolean; teamMemberUsername?: string }): void {
		if (this._isInternal === userInfo.isInternal && this._isTeamMember === userInfo.isTeamMember && this._teamMemberUsername === userInfo.teamMemberUsername) {
			// no change
			return;
		}
		this._isInternal = userInfo.isInternal;
		this._isTeamMember = userInfo.isTeamMember;
		this._teamMemberUsername = userInfo.teamMemberUsername;
		// fire a fake change event to refresh all settings
		this._onDidChangeConfiguration.fire({ affectsConfiguration: () => true });
	}

	abstract getConfig<T>(key: Config<T>, scope?: ConfigurationScope): T;
	abstract inspectConfig<T>(key: BaseConfig<T>, scope?: ConfigurationScope): InspectConfigResult<T> | undefined;
	abstract getNonExtensionConfig<T>(configKey: string): T | undefined;
	abstract setConfig<T>(key: BaseConfig<T>, value: T): Thenable<void>;
	abstract getExperimentBasedConfig<T extends ExperimentBasedConfigType>(key: ExperimentBasedConfig<T>, experimentationService: IExperimentationService): T;
	abstract dumpConfig(): { [key: string]: string };

	public getConfigObservable<T>(key: Config<T>): IObservable<T> {
		return this._getObservable_$show2FramesUp(key, () => this.getConfig(key));
	}

	public getExperimentBasedConfigObservable<T extends ExperimentBasedConfigType>(key: ExperimentBasedConfig<T>, experimentationService: IExperimentationService): IObservable<T> {
		return this._getObservable_$show2FramesUp(key, () => this.getExperimentBasedConfig(key, experimentationService));
	}

	private observables = new Map<string, IObservable<any>>();

	private _getObservable_$show2FramesUp<T>(key: BaseConfig<T>, getValue: () => T): IObservable<T> {
		let observable = this.observables.get(key.id);
		if (!observable) {
			observable = observableFromEventOpts(
				{ debugName: () => `Configuration Key "${key.id}"` },
				(handleChange) => this._register(this.onDidChangeConfiguration(e => {
					if (e.affectsConfiguration(key.fullyQualifiedId)) {
						handleChange(e);
					}
				})),
				getValue
			);
			this.observables.set(key.id, observable);
		}
		return observable;
	}

	protected _isUsingTeamDefault(key: BaseConfig<any>): boolean {
		if (!this._isTeamMember) {
			return false;
		}
		if (
			!ConfigValueValidators.isDefaultValueWithTeamAndInternalValue(key.defaultValue)
			&& !ConfigValueValidators.isDefaultValueWithTeamValue(key.defaultValue)
		) {
			return false;
		}
		const rolloutRatio = key.defaultValue.teamDefaultValueRollout;
		if (rolloutRatio === undefined || rolloutRatio >= 1) {
			return true;
		}

		const selectedValue = `${key.fullyQualifiedId};${this._teamMemberUsername}`;

		// Extract first 4 bytes and convert to a number between 0 and 1
		const hashValue = AbstractConfigurationService._extractHashValue(selectedValue);

		// Compare with rolloutRatio to determine if the user should get the feature
		return hashValue < rolloutRatio;
	}

	/**
	 * Extracts a normalized value (0-1) from a string
	 */
	public static _extractHashValue(input: string): number {
		const hash = new StringSHA1();
		hash.update(input);
		const firstPortion = hash.digest().substring(0, 8);
		// Convert from hex to number
		const hashNumber = parseInt(firstPortion, 16);
		// Normalize to a value between 0 and 1
		return (hashNumber / 0xFFFFFFFF);
	}

	/**
	 * Checks if the key is configured by the user in any of the configuration scopes.
	 */
	public isConfigured<T>(key: BaseConfig<T>, scope?: ConfigurationScope): boolean {
		const inspect = this.inspectConfig<T>(key, scope);
		const isConfigured = (
			inspect?.globalValue !== undefined
			|| inspect?.globalLanguageValue !== undefined
			|| inspect?.workspaceFolderValue !== undefined
			|| inspect?.workspaceFolderLanguageValue !== undefined
			|| inspect?.workspaceValue !== undefined
			|| inspect?.workspaceLanguageValue !== undefined
		);
		return isConfigured;
	}

}

export type DefaultValueWithTeamValue<T> = {
	defaultValue: T;
	teamDefaultValue: T;
	/**
	 * Roll out `teamDefaultValue` to a percentage of the team.
	 * This is a number between 0 and 1.
	 * 0 means 0% of the team will get `teamDefaultValue`
	 * 1 means 100% of the team will get `teamDefaultValue`
	 * undefined means 100% of the team will get `teamDefaultValue`
	 */
	teamDefaultValueRollout?: number;
};
export type DefaultValueWithTeamAndInternalValue<T> = DefaultValueWithTeamValue<T> & { internalDefaultValue: T };

export namespace ConfigValueValidators {
	export function isDefaultValueWithTeamValue<T>(value: T | DefaultValueWithTeamValue<T>): value is DefaultValueWithTeamValue<T> {
		return types.isObject(value) && 'defaultValue' in value && 'teamDefaultValue' in value;
	}

	export function isDefaultValueWithTeamAndInternalValue<T>(value: T | DefaultValueWithTeamAndInternalValue<T>): value is DefaultValueWithTeamAndInternalValue<T> {
		return ConfigValueValidators.isDefaultValueWithTeamValue(value) && 'internalDefaultValue' in value;
	}
}

export interface BaseConfig<T> {
	/**
	 * Key as it appears in settings.json minus the "github.copilot." prefix.
	 * e.g. "advanced.debug.overrideProxyUrl"
	 */
	readonly id: string;

	/**
	 * This setting is present in package.json and is visible to the general public.
	 */
	readonly isPublic: boolean;

	/**
	 * The fully qualified id, e.g. "github.copilot.advanced.debug.overrideProxyUrl".
	 * Use this with `affectsConfiguration` from the ConfigurationChangeEvent
	 */
	readonly fullyQualifiedId: string;

	/**
	 * The `X` in `github.copilot.advanced.X` settings.
	 */
	readonly advancedSubKey: string | undefined;

	/**
	 * The default value (defined either in code for hidden settings, or in package.json for non-hidden settings)
	 */
	readonly defaultValue: T | DefaultValueWithTeamValue<T> | DefaultValueWithTeamAndInternalValue<T>;

	/**
	 * Setting options
	 */
	readonly options?: ConfigOptions;

	readonly validator?: IValidator<T>;
}

export const enum ConfigType {
	Simple,
	ExperimentBased
}

export interface ConfigOptions {
	readonly internal?: boolean;
	readonly valueIgnoredForExternals?: boolean;
}

const INTERNAL: ConfigOptions = {
	internal: true
};

const INTERNAL_RESTRICTED: ConfigOptions = {
	internal: true,
	valueIgnoredForExternals: true,
};

export interface Config<T> extends BaseConfig<T> {
	readonly configType: ConfigType.Simple;
}

export interface ExperimentBasedConfig<T extends ExperimentBasedConfigType> extends BaseConfig<T> {
	readonly configType: ConfigType.ExperimentBased;
}

let packageJsonDefaults: Map<string, any> | undefined = undefined;
function getPackageJsonDefaults(): Map<string, any> {
	if (!packageJsonDefaults) {
		packageJsonDefaults = new Map<string, any>();

		// Use the information in packageJson
		const config = packageJson.contributes.configuration;
		const propertyGroups = config.map((c) => c.properties);
		const configProps = Object.assign({}, ...propertyGroups);
		for (const key in configProps) {
			packageJsonDefaults.set(key, configProps[key].default);
		}
	}
	return packageJsonDefaults;
}

function toBaseConfig<T>(key: string, defaultValue: T | DefaultValueWithTeamValue<T> | DefaultValueWithTeamAndInternalValue<T>, options: ConfigOptions | undefined): BaseConfig<T> {
	const fullyQualifiedId = `${CopilotConfigPrefix}.${key}`;
	const packageJsonDefaults = getPackageJsonDefaults();
	const isPublic = packageJsonDefaults.has(fullyQualifiedId);
	const packageJsonDefaultValue = packageJsonDefaults.get(fullyQualifiedId);
	if (isPublic) {
		// make sure the default in the code matches the default in packageJson
		const publicDefaultValue = (
			ConfigValueValidators.isDefaultValueWithTeamAndInternalValue(defaultValue)
				? defaultValue.defaultValue
				: ConfigValueValidators.isDefaultValueWithTeamValue(defaultValue)
					? defaultValue.defaultValue
					: defaultValue
		);
		if (!objects.equals(publicDefaultValue, packageJsonDefaultValue)) {
			throw new BugIndicatingError(`The default value for setting ${key} is different in packageJson and in code`);
		}
	}
	if (isPublic && options?.internal) {
		throw new BugIndicatingError(`The setting ${key} is public, it therefore cannot be marked internal!`);
	}
	if (isPublic && options?.valueIgnoredForExternals) {
		throw new BugIndicatingError(`The setting ${key} is public, it therefore cannot be restricted to internal!`);
	}
	if (
		ConfigValueValidators.isDefaultValueWithTeamAndInternalValue(defaultValue)
		|| ConfigValueValidators.isDefaultValueWithTeamValue(defaultValue)
	) {
		const rolloutRatio = defaultValue.teamDefaultValueRollout;
		if (rolloutRatio !== undefined && (rolloutRatio < 0 || rolloutRatio > 1)) {
			throw new BugIndicatingError(`The rollout ratio for setting ${key} is invalid`);
		}
	}
	const advancedSubKey = fullyQualifiedId.startsWith('github.copilot.advanced.') ? fullyQualifiedId.substring('github.copilot.advanced.'.length) : undefined;
	return { id: key, isPublic, fullyQualifiedId, advancedSubKey, defaultValue, options };
}

class ConfigRegistry {
	/**
	 * A map of all registered configs, keyed by their full id, eg `github.copilot.advanced.debug.overrideProxyUrl`.
	 */
	public readonly configs: Map<string, Config<any> | ExperimentBasedConfig<any>> = new Map();

	registerConfig(config: Config<any> | ExperimentBasedConfig<any>): void {
		this.configs.set(config.fullyQualifiedId, config);
	}
}

export const globalConfigRegistry = new ConfigRegistry();

function defineValidatedSetting<T>(key: string, validator: IValidator<T>, defaultValue: T | DefaultValueWithTeamValue<T> | DefaultValueWithTeamAndInternalValue<T>, options?: ConfigOptions): Config<T> {
	const value: Config<T> = { ...toBaseConfig(key, defaultValue, options), configType: ConfigType.Simple, validator };
	globalConfigRegistry.registerConfig(value);
	return value;
}

function defineSetting<T>(key: string, defaultValue: T | DefaultValueWithTeamValue<T> | DefaultValueWithTeamAndInternalValue<T>, options?: ConfigOptions): Config<T> {
	const value: Config<T> = { ...toBaseConfig(key, defaultValue, options), configType: ConfigType.Simple };
	globalConfigRegistry.registerConfig(value);
	return value;
}

/**
 * Will define a setting which will be backed by an experiment. The experiment variable will be:
 * ```
 *     config.github.copilot.${key}
 *
 * e.g.
 *     config.github.copilot.chat.advanced.inlineEdits.internalRollout
 * ```
 */
export function defineExpSetting<T extends ExperimentBasedConfigType>(key: string, defaultValue: T | DefaultValueWithTeamValue<T> | DefaultValueWithTeamAndInternalValue<T>, options?: ConfigOptions): ExperimentBasedConfig<T> {
	const value: ExperimentBasedConfig<T> = { ...toBaseConfig(key, defaultValue, options), configType: ConfigType.ExperimentBased };
	if (value.advancedSubKey) {
		// This is a `github.copilot.advanced.*` setting
		throw new BugIndicatingError('Shared settings cannot be experiment based');
	}
	globalConfigRegistry.registerConfig(value);
	return value;
}

// Max CAPI tool count limit
export const HARD_TOOL_LIMIT = 128;

// WARNING
// These values are used in the request and are case sensitive. Do not change them unless advised by CAPI.
// It is also not recommended to use this as a type as it will never be an exhaustive list
export const enum CHAT_MODEL {
	GPT41 = 'gpt-4.1-2025-04-14',
	GPT4OMINI = 'gpt-4o-mini',
	NES_XTAB = 'copilot-nes-xtab', // xtab model hosted in prod in proxy
	CUSTOM_NES = 'custom-nes',
	XTAB_4O_MINI_FINETUNED = 'xtab-4o-mini-finetuned',
	GPT4OPROXY = 'gpt-4o-instant-apply-full-ft-v66',
	CLAUDE_SONNET = 'claude-3.5-sonnet',
	CLAUDE_37_SONNET = 'claude-3.7-sonnet',
	DEEPSEEK_CHAT = 'deepseek-chat',
	GEMINI_25_PRO = 'gemini-2.5-pro',
	GEMINI_20_PRO = 'gemini-2.0-pro-exp-02-05',
	GEMINI_FLASH = 'gemini-2.0-flash-001',
	O1 = 'o1',
	O3MINI = 'o3-mini',
	O1MINI = 'o1-mini',
	// A placeholder model that is used for just quickly testing new Azure endpoints.
	// This model is not intended to be used for any real work.
	EXPERIMENTAL = 'experimental-01'
}

// WARNING
// These values are used in the request and are case sensitive. Do not change them unless advised by CAPI.
export const enum EMBEDDING_MODEL {
	TEXT3SMALL = "text-embedding-3-small"
}

export enum AuthProviderId {
	GitHub = 'github',
	GitHubEnterprise = 'github-enterprise',
	Microsoft = 'microsoft',
}

export enum AuthPermissionMode {
	Default = 'default',
	Minimal = 'minimal'
}

export type CodeGenerationImportInstruction = { language?: string; file: string };
export type CodeGenerationTextInstruction = { language?: string; text: string };
export type CodeGenerationInstruction = CodeGenerationImportInstruction | CodeGenerationTextInstruction;

export type CommitMessageGenerationInstruction = { file: string } | { text: string };

export const XTabProviderId = 'XtabProvider';

export namespace ConfigKey {

	/**
	 * These settings are defined in the completions extensions and shared.
	 *
	 * We should not change the names of these settings without coordinating with Completions extension.
	*/
	export namespace Shared {
		/** Allows for overriding the base domain we use for making requests to the CAPI. This helps CAPI devs develop against a local instance. */
		export const DebugOverrideProxyUrl = defineSetting<string | undefined>('advanced.debug.overrideProxyUrl', undefined, INTERNAL_RESTRICTED);
		export const DebugOverrideCAPIUrl = defineSetting<string | undefined>('advanced.debug.overrideCapiUrl', undefined, INTERNAL_RESTRICTED);
		export const DebugUseNodeFetchFetcher = defineSetting('advanced.debug.useNodeFetchFetcher', true);
		export const DebugUseNodeFetcher = defineSetting('advanced.debug.useNodeFetcher', false);
		export const DebugUseElectronFetcher = defineSetting('advanced.debug.useElectronFetcher', true);
		export const AuthProvider = defineSetting<AuthProviderId>('advanced.authProvider', AuthProviderId.GitHub);
		export const AuthPermissions = defineSetting<AuthPermissionMode>('advanced.authPermissions', AuthPermissionMode.Default);
		export const Enable = defineSetting<{ [key: string]: boolean }>('enable', {
			"*": true,
			"plaintext": false,
			"markdown": false,
			"scminput": false
		});
	}

	/**
	 * Internal and debugging settings that should be hidden from users.
	 *
	 * Features should only be in this list temporarily, moving on to experimental to be accessible to early adopters.
	*/
	export namespace Internal {
		/**
		 * Allows for overriding the base domain we use for making requests to the fast rewrite model. This helps GitHub proxy devs develop against a local instance.
		 */
		export const DebugOverrideFastRewriteUrl = defineSetting('chat.advanced.debug.overrideFastRewriteUrl', undefined, INTERNAL);
		/**
		 * Allows for overriding the engine we use for making requests to the fast rewrite model. This helps GitHub proxy devs test deployments.
		 */
		export const DebugOverrideFastRewriteEngine = defineSetting('chat.advanced.debug.overrideFastRewriteEngine', undefined, INTERNAL);

		export const DebugOverrideFastRewriteUseFineTunedModel = defineSetting('chat.advanced.debug.overrideFastRewriteUseFineTunedModel', false, INTERNAL);
		/** Allows forcing a particular model.
		 * Note: this should not be used while self-hosting because it might lead to
		 * a fundamental different experience compared to our end-users.
		 */
		export const DebugOverrideChatEngine = defineSetting<string | undefined>('chat.advanced.debug.overrideChatEngine', undefined, INTERNAL_RESTRICTED);
		/** Allows forcing a particular embeddings model.
		 */
		export const DebugOverrideEmbeddingsModel = defineSetting<EMBEDDING_MODEL | undefined>('chat.advanced.debug.overrideEmbeddingsModel', undefined, INTERNAL_RESTRICTED);
		/** Allows forcing a particular context window size.
		 * This setting doesn't validate values so large windows may not be supported by the model.
		 * Note: this should not be used while self-hosting because it might lead to
		 * a fundamental different experience compared to our end-users.
		 */
		export const DebugOverrideChatMaxTokenNum = defineSetting('chat.advanced.debug.overrideChatMaxTokenNum', 0, INTERNAL_RESTRICTED);
		/** Allow reporting issue when clicking on the Unhelpful button
		 * Requires a window reload to take effect
		 */
		export const DebugReportFeedback = defineSetting('chat.advanced.debug.reportFeedback', { defaultValue: false, teamDefaultValue: true }, INTERNAL_RESTRICTED);
		export const DebugCollectFetcherTelemetry = defineExpSetting<boolean>('chat.advanced.debug.collectFetcherTelemetry', isPreRelease, INTERNAL_RESTRICTED);
		export const GitHistoryRelatedFilesUsingEmbeddings = defineSetting('chat.advanced.suggestRelatedFilesFromGitHistory.useEmbeddings', false);

		/** Enable or disable chat variables by name. The default is { "*": true } for pre-release
		 */
		export const ConversationVariablesEnablements = defineSetting<{ [key: string]: boolean }>('chat.advanced.variables', { '*': isPreRelease }, INTERNAL);
		/** Uses new expanded project labels */
		export const ProjectLabelsExpanded = defineExpSetting<boolean>('chat.advanced.projectLabels.expanded', false, INTERNAL);
		/** Add project labels in default agent */
		export const ProjectLabelsChat = defineExpSetting<boolean>('chat.advanced.projectLabels.chat', false, INTERNAL);
		/** Add project labels in default agent */
		export const ProjectLabelsInline = defineExpSetting<boolean>('chat.advanced.projectLabels.inline', false, INTERNAL);
		export const WorkspaceMaxLocalIndexSize = defineExpSetting<number>('chat.advanced.workspace.maxLocalIndexSize', 100_000, INTERNAL);
		export const WorkspaceEnableFullWorkspace = defineExpSetting<boolean>('chat.advanced.workspace.enableFullWorkspace', true, INTERNAL);
		export const WorkspaceEnableCodeSearch = defineExpSetting<boolean>('chat.advanced.workspace.enableCodeSearch', true, INTERNAL);
		export const WorkspaceEnableEmbeddingsSearch = defineExpSetting<boolean>('chat.advanced.workspace.enableEmbeddingsSearch', true, INTERNAL);
		export const WorkspaceUseCodeSearchInstantIndexing = defineExpSetting<boolean>('chat.advanced.workspace.useCodeSearchInstantIndexing', true, INTERNAL);
		export const WorkspacePreferredEmbeddingsModel = defineExpSetting<string>('chat.advanced.workspace.preferredEmbeddingsModel', '', INTERNAL);
		export const WorkspacePrototypeAdoCodeSearchEnabled = defineExpSetting<boolean>('chat.advanced.workspace.prototypeAdoCodeSearchEnabled', { defaultValue: false, internalDefaultValue: true, teamDefaultValue: true }, INTERNAL_RESTRICTED);
		export const WorkspacePrototypeAdoCodeSearchEndpointOverride = defineSetting<string>('chat.advanced.workspace.prototypeAdoCodeSearchEndpointOverride', '', INTERNAL);
		export const FeedbackOnChange = defineSetting('chat.advanced.feedback.onChange', false, INTERNAL);
		export const ReviewIntent = defineSetting('chat.advanced.review.intent', false, INTERNAL);
		/** Enable the new notebook priorities experiment */
		export const NotebookSummaryExperimentEnabled = defineSetting('chat.advanced.notebook.summaryExperimentEnabled', false, INTERNAL);
		/** Enable filtering variables by cell document symbols */
		export const NotebookVariableFilteringEnabled = defineSetting('chat.advanced.notebook.variableFilteringEnabled', false, INTERNAL);
		export const NotebookAlternativeDocumentFormat = defineExpSetting<AlternativeNotebookFormat>('chat.advanced.notebook.alternativeFormat', AlternativeNotebookFormat.xml, INTERNAL);
		export const TerminalToDebuggerPatterns = defineSetting<string[]>('chat.advanced.debugTerminalCommandPatterns', [], INTERNAL);
		export const InlineEditsMaxAffectedLines = defineExpSetting<number | undefined>('chat.advanced.inlineEdits.maxAffectedLines', undefined, INTERNAL_RESTRICTED);
		export const InlineEditsIgnoreCompletionsDisablement = defineValidatedSetting<boolean>('chat.advanced.inlineEdits.ignoreCompletionsDisablement', vBoolean(), false, INTERNAL_RESTRICTED);
		export const InlineEditsAsyncCompletions = defineExpSetting<boolean>('chat.advanced.inlineEdits.asyncCompletions', true, INTERNAL_RESTRICTED);
		export const InlineEditsRevisedCacheStrategy = defineExpSetting<boolean>('chat.advanced.inlineEdits.revisedCacheStrategy', true, INTERNAL_RESTRICTED);
		export const InlineEditsCacheTracksRejections = defineExpSetting<boolean>('chat.advanced.inlineEdits.cacheTracksRejections', true, INTERNAL_RESTRICTED);
		export const InlineEditsRecentlyShownCacheEnabled = defineExpSetting<boolean>('chat.advanced.inlineEdits.recentlyShownCacheEnabled', true, INTERNAL_RESTRICTED);
		export const InlineEditsYieldToCopilot = defineExpSetting<boolean>('chat.advanced.inlineEdits.yieldToCopilot', false, INTERNAL_RESTRICTED);
		export const InlineEditsLogContextRecorderEnabled = defineSetting('chat.advanced.inlineEdits.logContextRecorder.enabled', false, INTERNAL_RESTRICTED);
		export const InlineEditsDebounce = defineExpSetting<number>('chat.advanced.inlineEdits.debounce', 200, INTERNAL_RESTRICTED);
		export const InlineEditsBackoffDebounceEnabled = defineExpSetting<boolean>('chat.advanced.inlineEdits.backoffDebounceEnabled', true, INTERNAL_RESTRICTED);
		export const InlineEditsExtraDebounceEndOfLine = defineExpSetting<number>('chat.advanced.inlineEdits.extraDebounceEndOfLine', 0, INTERNAL_RESTRICTED);
		export const InlineEditsProviderId = defineExpSetting<string | undefined>('chat.advanced.inlineEdits.providerId', undefined, INTERNAL_RESTRICTED);
		export const InlineEditsHideInternalInterface = defineValidatedSetting<boolean>('chat.advanced.inlineEdits.hideInternalInterface', vBoolean(), false, INTERNAL_RESTRICTED);
		export const InlineEditsLogCancelledRequests = defineValidatedSetting<boolean>('chat.advanced.inlineEdits.logCancelledRequests', vBoolean(), false, INTERNAL_RESTRICTED);
		export const InlineEditsUnification = defineExpSetting<boolean>('chat.advanced.inlineEdits.unification', false, INTERNAL_RESTRICTED);
		export const InlineEditsXtabProviderUrl = defineValidatedSetting<string | undefined>('chat.advanced.inlineEdits.xtabProvider.url', vString(), undefined, INTERNAL_RESTRICTED);
		export const InlineEditsXtabProviderApiKey = defineValidatedSetting<string | undefined>('chat.advanced.inlineEdits.xtabProvider.apiKey', vString(), undefined, INTERNAL_RESTRICTED);
		export const InlineEditsXtabProviderModelName = defineExpSetting<string | undefined>('chat.advanced.inlineEdits.xtabProvider.modelName', undefined, INTERNAL_RESTRICTED);
		export const InlineEditsInlineCompletionsEnabled = defineValidatedSetting<boolean>('chat.advanced.inlineEdits.inlineCompletions.enabled', vBoolean(), true, INTERNAL_RESTRICTED);
		export const InlineEditsXtabProviderUsePrediction = defineValidatedSetting<boolean>('chat.advanced.inlineEdits.xtabProvider.usePrediction', vBoolean(), true, INTERNAL_RESTRICTED);
		export const InlineEditsXtabProviderUseVaryingLinesAbove = defineExpSetting<boolean | undefined>('chat.advanced.inlineEdits.xtabProvider.useVaryingLinesAbove', undefined, INTERNAL_RESTRICTED);
		export const InlineEditsXtabProviderNLinesAbove = defineExpSetting<number | undefined>('chat.advanced.inlineEdits.xtabProvider.nLinesAbove', undefined, INTERNAL_RESTRICTED);
		export const InlineEditsXtabProviderNLinesBelow = defineExpSetting<number | undefined>('chat.advanced.inlineEdits.xtabProvider.nLinesBelow', undefined, INTERNAL_RESTRICTED);
		export const InlineEditsXtabNRecentlyViewedDocuments = defineExpSetting<number>('chat.advanced.inlineEdits.xtabProvider.nRecentlyViewedDocuments', xtabPromptOptions.DEFAULT_OPTIONS.recentlyViewedDocuments.nDocuments, INTERNAL_RESTRICTED);
		export const InlineEditsXtabRecentlyViewedDocumentsMaxTokens = defineExpSetting<number>('chat.advanced.inlineEdits.xtabProvider.recentlyViewedDocuments.maxTokens', xtabPromptOptions.DEFAULT_OPTIONS.recentlyViewedDocuments.maxTokens, INTERNAL_RESTRICTED);
		export const InlineEditsXtabDiffNEntries = defineExpSetting<number>('chat.advanced.inlineEdits.xtabProvider.diffNEntries', xtabPromptOptions.DEFAULT_OPTIONS.diffHistory.nEntries, INTERNAL_RESTRICTED);
		export const InlineEditsXtabDiffMaxTokens = defineExpSetting<number>('chat.advanced.inlineEdits.xtabProvider.diffMaxTokens', xtabPromptOptions.DEFAULT_OPTIONS.diffHistory.maxTokens, INTERNAL_RESTRICTED);
		export const InlineEditsXtabProviderEmitFastCursorLineChange = defineExpSetting<boolean>('chat.advanced.inlineEdits.xtabProvider.emitFastCursorLineChange', false, INTERNAL_RESTRICTED);
		export const InlineEditsXtabIncludeViewedFiles = defineExpSetting<boolean>('chat.advanced.inlineEdits.xtabProvider.includeViewedFiles', xtabPromptOptions.DEFAULT_OPTIONS.recentlyViewedDocuments.includeViewedFiles, INTERNAL_RESTRICTED);
		export const InlineEditsXtabPageSize = defineExpSetting<number>('chat.advanced.inlineEdits.xtabProvider.pageSize', xtabPromptOptions.DEFAULT_OPTIONS.pagedClipping.pageSize, INTERNAL_RESTRICTED);
		export const InlineEditsXtabIncludeTagsInCurrentFile = defineExpSetting<boolean>('chat.advanced.inlineEdits.xtabProvider.includeTagsInCurrentFile', xtabPromptOptions.DEFAULT_OPTIONS.includeTagsInCurrentFile, INTERNAL_RESTRICTED);
		export const InlineEditsXtabDiffOnlyForDocsInPrompt = defineExpSetting<boolean>('chat.advanced.inlineEdits.xtabProvider.diffOnlyForDocsInPrompt', xtabPromptOptions.DEFAULT_OPTIONS.diffHistory.onlyForDocsInPrompt, INTERNAL_RESTRICTED);
		export const InlineEditsXtabNNonSignificantLinesToConverge = defineExpSetting<number>('chat.advanced.inlineEdits.xtabProvider.nNonSignificantLinesToConverge', ResponseProcessor.DEFAULT_DIFF_PARAMS.nLinesToConverge, INTERNAL_RESTRICTED);
		export const InlineEditsXtabNSignificantLinesToConverge = defineExpSetting<number>('chat.advanced.inlineEdits.xtabProvider.nSignificantLinesToConverge', ResponseProcessor.DEFAULT_DIFF_PARAMS.nSignificantLinesToConverge, INTERNAL_RESTRICTED);
		export const InlineEditsXtabLanguageContextEnabled = defineExpSetting<boolean>('chat.advanced.inlineEdits.xtabProvider.languageContext.enabled', xtabPromptOptions.DEFAULT_OPTIONS.languageContext.enabled, INTERNAL_RESTRICTED);
		export const InlineEditsXtabLanguageContextMaxTokens = defineExpSetting<number>('chat.advanced.inlineEdits.xtabProvider.languageContext.maxTokens', xtabPromptOptions.DEFAULT_OPTIONS.languageContext.maxTokens, INTERNAL_RESTRICTED);
		export const InlineEditsXtabUseUnifiedModel = defineExpSetting<boolean>('chat.advanced.inlineEdits.xtabProvider.useUnifiedModel', false, INTERNAL_RESTRICTED);
		export const InlineEditsXtabProviderUseSimplifiedPrompt = defineExpSetting<boolean>('chat.advanced.inlineEdits.xtabProvider.simplifiedPrompt', false, INTERNAL_RESTRICTED);
		export const InlineEditsXtabProviderUseXtab275Prompting = defineExpSetting<boolean>('chat.advanced.inlineEdits.xtabProvider.xtab275Prompting', false, INTERNAL_RESTRICTED);
		export const InlineEditsDiagnosticsExplorationEnabled = defineSetting<boolean | undefined>('chat.advanced.inlineEdits.inlineEditsDiagnosticsExplorationEnabled', false, INTERNAL_RESTRICTED);
		export const EditSourceTrackingEnabled = defineSetting('chat.advanced.editSourceTracking.enabled', true, INTERNAL);
		export const EditSourceTrackingShowDecorations = defineSetting('chat.advanced.editSourceTracking.showDecorations', false, INTERNAL);
		export const EditSourceTrackingShowStatusBar = defineSetting('chat.advanced.editSourceTracking.showStatusBar', false, INTERNAL);
		export const WorkspaceRecordingEnabled = defineSetting('chat.advanced.localWorkspaceRecording.enabled', false, INTERNAL);
		export const EditRecordingEnabled = defineSetting('chat.advanced.editRecording.enabled', false, INTERNAL);
		export const InternalWelcomeHintEnabled = defineSetting('chat.advanced.welcomePageHint.enabled', { defaultValue: false, internalDefaultValue: true, teamDefaultValue: true }, INTERNAL_RESTRICTED);
		/** Configure temporal context max age */
		export const TemporalContextMaxAge = defineExpSetting<number>('chat.advanced.temporalContext.maxAge', 100, INTERNAL);
		export const TemporalContextPreferSameLang = defineExpSetting<boolean>('chat.advanced.temporalContext.preferSameLang', false, INTERNAL);
		export const CodeSearchAgentEnabled = defineSetting<boolean | undefined>('chat.advanced.codesearch.agent.enabled', true, INTERNAL_RESTRICTED);
		export const EditLinkification = defineSetting<boolean | undefined>('chat.advanced.edits.linkification', undefined, INTERNAL_RESTRICTED);
		export const AgentTemperature = defineSetting<number | undefined>('chat.advanced.agent.temperature', undefined, INTERNAL_RESTRICTED);

		export const InlineChatUseCodeMapper = defineSetting<boolean>('chat.advanced.inlineChat.useCodeMapper', false, INTERNAL_RESTRICTED);
		export const InstantApplyModelName = defineExpSetting<string>('chat.advanced.instantApply.modelName', 'gpt-4o-instant-apply-full-ft-v66', INTERNAL_RESTRICTED);

		export const EnableUserPreferences = defineSetting<boolean>('chat.advanced.enableUserPreferences', false, INTERNAL_RESTRICTED);

		export const SweBenchAgentPrompt = defineSetting<boolean>('chat.advanced.swebench.agentPrompt', { defaultValue: false, teamDefaultValue: false }, INTERNAL_RESTRICTED);

		export const SummarizeAgentConversationHistoryThreshold = defineSetting<number | undefined>('chat.advanced.summarizeAgentConversationHistoryThreshold', undefined, INTERNAL_RESTRICTED);
		export const AgentHistorySummarizationMode = defineSetting<string | undefined>('chat.advanced.agentHistorySummarizationMode', undefined, INTERNAL_RESTRICTED);

		export const EnableApplyPatchTool = defineExpSetting<boolean>('chat.advanced.enableApplyPatchTool', isPreRelease, INTERNAL_RESTRICTED);
		export const EnableReadFileV2 = defineExpSetting<boolean>('chat.advanced.enableReadFileV2', isPreRelease, INTERNAL_RESTRICTED);
		export const AskAgent = defineExpSetting<boolean>('chat.advanced.enableAskAgent', { defaultValue: false, teamDefaultValue: true, internalDefaultValue: true }, INTERNAL_RESTRICTED);
		export const VerifyTextDocumentChanges = defineExpSetting<boolean>('chat.advanced.inlineEdits.verifyTextDocumentChanges', true, INTERNAL_RESTRICTED);
		export const EnableApplyPatchForNotebooks = defineExpSetting<boolean>('chat.advanced.enableApplyPatchForNotebooks', false, INTERNAL_RESTRICTED);
	}

	export const AgentThinkingTool = defineSetting<boolean>('chat.agent.thinkingTool', false);

	/** Add context from recently used files */
	export const TemporalContextInlineChatEnabled = defineExpSetting<boolean>('chat.editor.temporalContext.enabled', false);
	export const TemporalContextEditsEnabled = defineExpSetting<boolean>('chat.edits.temporalContext.enabled', false);
	/** User provided code generation instructions for the chat */
	export const CodeGenerationInstructions = defineSetting('chat.codeGeneration.instructions', [] as CodeGenerationInstruction[]);
	export const TestGenerationInstructions = defineSetting('chat.testGeneration.instructions', [] as CodeGenerationInstruction[]);
	export const CommitMessageGenerationInstructions = defineSetting('chat.commitMessageGeneration.instructions', [] as CommitMessageGenerationInstruction[]);
	export const PullRequestDescriptionGenerationInstructions = defineSetting('chat.pullRequestDescriptionGeneration.instructions', [] as CommitMessageGenerationInstruction[]);
	/** Show code lens "Generate tests" when we have test coverage info about this symbol and it's not covered */
	export const GenerateTestsCodeLens = defineSetting('chat.generateTests.codeLens', false);
	/** Whether new flows around setting up tests are enabled */
	export const SetupTests = defineSetting<boolean>('chat.setupTests.enabled', true);
	/** Whether the Copilot TypeScript context provider is enabled and if how */
	export const TypeScriptLanguageContext = defineExpSetting<boolean>('chat.languageContext.typescript.enabled', false);
	export const TypeScriptLanguageContextCacheTimeout = defineExpSetting<number>('chat.languageContext.typescript.cacheTimeout', 500);
	export const TypeScriptLanguageContextFix = defineExpSetting<boolean>('chat.languageContext.fix.typescript.enabled', false);
	export const TypeScriptLanguageContextInline = defineExpSetting<boolean>('chat.languageContext.inline.typescript.enabled', false);
	export const TypeScriptContextProvider = defineSetting<string>('chat.completionContext.typescript.mode', { defaultValue: 'off', teamDefaultValue: 'sidecar' });
	/** Enables the start debugging intent */
	export const StartDebuggingIntent = defineSetting('chat.startDebugging.enabled', true);
	export const UseInstructionFiles = defineSetting('chat.codeGeneration.useInstructionFiles', true);
	export const CodeFeedback = defineSetting('chat.reviewSelection.enabled', true);
	export const CodeFeedbackInstructions = defineSetting('chat.reviewSelection.instructions', [] as CodeGenerationInstruction[]);

	export const UseProjectTemplates = defineSetting('chat.useProjectTemplates', true);
	export const ExplainScopeSelection = defineSetting('chat.scopeSelection', false);
	export const EnableCodeActions = defineSetting('editor.enableCodeActions', true);
	export const LocaleOverride = defineSetting('chat.localeOverride', 'auto');
	export const TerminalChatLocation = defineSetting('chat.terminalChatLocation', 'chatView');
	export const AutomaticRenameSuggestions = defineSetting('renameSuggestions.triggerAutomatically', true);
	export const GitHistoryRelatedFilesProvider = defineSetting('chat.edits.suggestRelatedFilesFromGitHistory', true);
	export const Test2SrcRelatedFilesProvider = defineSetting('chat.edits.suggestRelatedFilesForTests', true);
	export const TerminalToDebuggerEnabled = defineSetting('chat.copilotDebugCommand.enabled', true);
	export const EditsCodeSearchAgentEnabled = defineSetting<boolean>('chat.edits.codesearch.enabled', false);
	export const CodeSearchAgentEnabled = defineSetting<boolean>('chat.codesearch.enabled', false);
	export const InlineEditsEnabled = defineExpSetting<boolean>('nextEditSuggestions.enabled', { defaultValue: false, teamDefaultValue: true });
	export const InlineEditsEnableDiagnosticsProvider = defineExpSetting<boolean>('nextEditSuggestions.fixes', { defaultValue: true, teamDefaultValue: true });
	export const AgentCanRunTasks = defineValidatedSetting('chat.agent.runTasks', vBoolean(), true);
	export const NewWorkspaceCreationAgentEnabled = defineSetting<boolean>('chat.newWorkspaceCreation.enabled', true);
	export const SummarizeAgentConversationHistory = defineExpSetting<boolean>('chat.summarizeAgentConversationHistory.enabled', true);
	export const CurrentEditorAgentContext = defineSetting<boolean>('chat.agent.currentEditorContext.enabled', true);
	export const TerminalAllowList = defineSetting<{ [key: string]: boolean }>('chat.agent.terminal.allowList', {
		"echo": true,
<<<<<<< HEAD
		"cd": true,
		"ls": true,
		"cat": true,
		"pwd": true,
		"Write-Host": true,
		"Set-Location": true,
		"Get-ChildItem": true,
		"Get-Content": true,
		"Get-Location": true
=======
		"Write-Host": true,
		"ls": true,
		"Get-ChildItem": true,
		"cat": true,
		"Get-Content": true,
		"pwd": true,
		"Get-Location": true,
		"cd": true,
		"Set-Location": true
>>>>>>> f044e960
	});
	export const TerminalDenyList = defineSetting<{ [key: string]: boolean }>('chat.agent.terminal.denyList', {
		"rm": true,
		"rmdir": true,
		"del": true,
<<<<<<< HEAD
=======
		"Remove-Item": true,
>>>>>>> f044e960
		"kill": true,
		"curl": true,
		"wget": true,
		"eval": true,
		"chmod": true,
<<<<<<< HEAD
		"chown": true,
		"Remove-Item": true
=======
		"chown": true
>>>>>>> f044e960
	});
	/** BYOK  */
	export const OllamaEndpoint = defineSetting<string>('chat.byok.ollamaEndpoint', 'http://localhost:11434');
	export const EditsCodeNewNotebookAgentEnabled = defineExpSetting<boolean>('chat.edits.newNotebook.enabled', true);
	export const AutoFixDiagnostics = defineSetting<boolean>('chat.agent.autoFix', true);
	export const NotebookFollowCellExecution = defineSetting<boolean>('chat.notebook.followCellExecution.enabled', false);
}

export function getAllConfigKeys(): string[] {
	return Object.values(ConfigKey).flatMap(namespace =>
		Object.values(namespace).map(setting => setting.fullyQualifiedId)
	);
}

const nextEditProviderIds: string[] = [];
export function registerNextEditProviderId(providerId: string): string {
	nextEditProviderIds.push(providerId);
	return providerId;
}<|MERGE_RESOLUTION|>--- conflicted
+++ resolved
@@ -751,7 +751,6 @@
 	export const CurrentEditorAgentContext = defineSetting<boolean>('chat.agent.currentEditorContext.enabled', true);
 	export const TerminalAllowList = defineSetting<{ [key: string]: boolean }>('chat.agent.terminal.allowList', {
 		"echo": true,
-<<<<<<< HEAD
 		"cd": true,
 		"ls": true,
 		"cat": true,
@@ -761,37 +760,18 @@
 		"Get-ChildItem": true,
 		"Get-Content": true,
 		"Get-Location": true
-=======
-		"Write-Host": true,
-		"ls": true,
-		"Get-ChildItem": true,
-		"cat": true,
-		"Get-Content": true,
-		"pwd": true,
-		"Get-Location": true,
-		"cd": true,
-		"Set-Location": true
->>>>>>> f044e960
 	});
 	export const TerminalDenyList = defineSetting<{ [key: string]: boolean }>('chat.agent.terminal.denyList', {
 		"rm": true,
 		"rmdir": true,
 		"del": true,
-<<<<<<< HEAD
-=======
-		"Remove-Item": true,
->>>>>>> f044e960
 		"kill": true,
 		"curl": true,
 		"wget": true,
 		"eval": true,
 		"chmod": true,
-<<<<<<< HEAD
 		"chown": true,
 		"Remove-Item": true
-=======
-		"chown": true
->>>>>>> f044e960
 	});
 	/** BYOK  */
 	export const OllamaEndpoint = defineSetting<string>('chat.byok.ollamaEndpoint', 'http://localhost:11434');
